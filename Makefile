--- conflicted
+++ resolved
@@ -40,11 +40,7 @@
 #
 # Usage:
 #	make cargo.doc [crate=<crate-name>] [private=(yes|no)]
-<<<<<<< HEAD
-#	    		   [open=(yes|no)] [clean=(no|yes)]
-=======
 #	               [open=(yes|no)] [clean=(no|yes)]
->>>>>>> 00242cea
 
 cargo.doc:
 ifeq ($(clean),yes)
