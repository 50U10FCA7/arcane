--- conflicted
+++ resolved
@@ -26,16 +26,6 @@
 arcana-core = { version = "0.1.0-dev", path = "./core" }
 arcana-codegen = { version = "0.1.0-dev", path = "./codegen", optional = true }
 
-<<<<<<< HEAD
-[package.metadata.docs.rs]
-all-features = true
-rustdoc-args = ["--cfg", "docsrs"]
-=======
-[[example]]
-name = "event"
-required-features = ["derive", "es"]
->>>>>>> 00242cea
-
 [workspace]
 members = [
     "codegen", "codegen/impl", "codegen/shim",
