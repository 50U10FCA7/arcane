--- conflicted
+++ resolved
@@ -1,10 +1,4 @@
-<<<<<<< HEAD
-use arcane::es::event::{
-    self, reflect, Event, Initialized, Meta, Revision, Sourced, Sourcing,
-};
-=======
-use arcane::es::event::{Event, Initialized, Sourced, Sourcing};
->>>>>>> 8c84b0de
+use arcane::es::event::{Event, reflect, Meta, Initialized, Sourced, Sourcing};
 
 #[derive(Event)]
 #[event(name = "chat.created", revision = 1)]
