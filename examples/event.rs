<<<<<<< HEAD
use arcane::es::event::{reflect, Event, Initialized, Meta, Sourced, Sourcing};
=======
use arcane::es::event::{
    Event, Initialized, Revisable as _, Sourced, Sourcing, Version,
};
>>>>>>> a9664c30

#[derive(Event)]
#[event(name = "chat.created")]
struct ChatCreated;

#[derive(Event)]
#[event(name = "message.posted", rev = 1)]
struct MessagePosted;

#[derive(Event)]
enum ChatEvent {
    #[event(init)]
    Created(ChatCreated),
    MessagePosted(MessagePosted),
}

#[derive(Event)]
#[event(rev)]
enum MessageEvent {
    #[event(init)]
    MessagePosted(MessagePosted),
}

#[derive(Event)]
enum AnyEvent {
    Chat(ChatEvent),
    Message(MessageEvent),
}

#[derive(Debug, Eq, PartialEq)]
struct Chat {
    message_count: usize,
}

impl Initialized<ChatCreated> for Chat {
    fn init(_: &ChatCreated) -> Self {
        Self { message_count: 0 }
    }
}

impl Sourced<MessagePosted> for Chat {
    fn apply(&mut self, _: &MessagePosted) {
        self.message_count += 1;
    }
}

#[derive(Debug, Eq, PartialEq)]
struct Message;

impl Initialized<MessagePosted> for Message {
    fn init(_: &MessagePosted) -> Self {
        Self
    }
}

fn assert_meta<E: reflect::Meta>(expected: &[Meta]) {
    let actual = E::META;

    assert_eq!(actual.len(), expected.len());

    for (actual, expected) in actual.iter().zip(expected.iter()) {
        assert_eq!(actual.name, expected.name);
    }
}

fn main() {
    assert_meta::<ChatCreated>(&[Meta {
        name: "chat.created",
    }]);

    assert_meta::<MessagePosted>(&[Meta {
        name: "message.posted",
    }]);

    assert_meta::<ChatEvent>(&[
        Meta {
            name: "chat.created",
        },
        Meta {
            name: "message.posted",
        },
    ]);

    assert_meta::<MessageEvent>(&[Meta {
        name: "message.posted",
    }]);

    assert_meta::<AnyEvent>(&[
        Meta {
            name: "chat.created",
        },
        Meta {
            name: "message.posted",
        },
        Meta {
            name: "message.posted",
        },
    ]);

    let mut chat = Option::<Chat>::None;
    let mut message = Option::<Message>::None;

    let ev = ChatEvent::Created(ChatCreated.into());
    chat.apply(&ev);
    assert_eq!(ev.name(), "chat.created");
    assert_eq!(chat, Some(Chat { message_count: 0 }));

    let ev = ChatEvent::MessagePosted(MessagePosted);
    chat.apply(&ev);
    assert_eq!(ev.name(), "message.posted");
    assert_eq!(chat, Some(Chat { message_count: 1 }));

    let ev: &dyn Sourcing<Option<Chat>> = &ev;
    chat.apply(ev);
    assert_eq!(chat, Some(Chat { message_count: 2 }));

    let ev = MessageEvent::MessagePosted(MessagePosted.into());
    message.apply(&ev);
    assert_eq!(ev.name(), "message.posted");
    assert_eq!(message, Some(Message));
    assert_eq!(ev.revision(), Version::try_new(1).unwrap());

    let ev = AnyEvent::Chat(ChatEvent::Created(ChatCreated.into()));
    assert_eq!(ev.name(), "chat.created");

    let ev =
        AnyEvent::Message(MessageEvent::MessagePosted(MessagePosted.into()));
    assert_eq!(ev.name(), "message.posted");
}<|MERGE_RESOLUTION|>--- conflicted
+++ resolved
@@ -1,10 +1,4 @@
-<<<<<<< HEAD
-use arcane::es::event::{reflect, Event, Initialized, Meta, Sourced, Sourcing};
-=======
-use arcane::es::event::{
-    Event, Initialized, Revisable as _, Sourced, Sourcing, Version,
-};
->>>>>>> a9664c30
+use arcane::es::event::{reflect, Event, Revisable as _, Initialized, Meta, Sourced, Sourcing, Version};
 
 #[derive(Event)]
 #[event(name = "chat.created")]
