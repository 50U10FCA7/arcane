--- conflicted
+++ resolved
@@ -174,7 +174,7 @@
     pub fn variant_types(&self) -> impl DoubleEndedIterator<Item = &syn::Type> {
         self.variants
             .iter()
-            .filter_map(|var| var.fields.iter().next().map(|f| &f.ty))
+            .filter_map(|var| var.0.fields.iter().next().map(|f| &f.ty))
     }
 
     /// Generates code to derive [`Event`][0] trait, by simply matching over
@@ -228,10 +228,6 @@
         let (_, ty_gens, _) = self.generics.split_for_impl();
         let turbofish_gens = ty_gens.as_turbofish();
 
-<<<<<<< HEAD
-        let var = self.variants.iter().map(|v| &v.ident);
-        let var_ty = self.variant_types();
-=======
         let var_ty = self.variants.iter().map(|(v, is_initial)| {
             let var_ty = v.fields.iter().next().map(|f| &f.ty);
             if *is_initial {
@@ -240,7 +236,6 @@
                 quote! { #var_ty }
             }
         });
->>>>>>> e6b136cc
 
         let mut ext_gens = self.generics.clone();
         ext_gens.params.push(parse_quote! { __S });
@@ -304,16 +299,12 @@
         let ty = &self.ident;
         let (impl_gens, ty_gens, where_clause) = self.generics.split_for_impl();
 
-<<<<<<< HEAD
-        let var_ty = self.variant_types().collect::<Vec<_>>();
-=======
         let var_ty = self
             .variants
             .iter()
             .flat_map(|v| &v.0.fields)
             .map(|f| &f.ty)
             .collect::<Vec<_>>();
->>>>>>> e6b136cc
 
         // TODO: Use `Self::__arcana_events()` inside impl instead of type
         //       params substitution, once rust-lang/rust#57775 is resolved:
