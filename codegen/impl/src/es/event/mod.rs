//! `#[derive(Event)]` macro implementation.

pub mod transformer;
pub mod versioned;

use std::{convert::TryFrom, iter};

use proc_macro2::TokenStream;
use quote::quote;
use syn::{parse_quote, spanned::Spanned as _};
use synthez::{ParseAttrs, ToTokens};

/// Expands `#[derive(Event)]` macro.
///
/// # Errors
///
/// - If `input` isn't a Rust enum definition;
/// - If some enum variant is not a single-field tuple struct;
/// - If failed to parse [`VariantAttrs`].
pub fn derive(input: TokenStream) -> syn::Result<TokenStream> {
    let input = syn::parse2::<syn::DeriveInput>(input)?;
    let definition = Definition::try_from(input)?;

    Ok(quote! { #definition })
}

/// Helper attributes of `#[derive(Event)]` macro placed on an enum variant.
#[derive(Debug, Default, ParseAttrs)]
pub struct VariantAttrs {
    /// Indicator whether to ignore this enum variant for code generation.
    #[parse(ident, alias = skip)]
    pub ignore: Option<syn::Ident>,
}

/// Representation of an enum implementing [`Event`], used for code generation.
///
/// [`Event`]: arcana_core::es::event::Event
#[derive(Debug, ToTokens)]
<<<<<<< HEAD
#[to_tokens(append(
    impl_event,
    impl_event_sourced,
    get_impl,
    gen_uniqueness_glue_code
))]
=======
#[to_tokens(append(impl_event, impl_event_sourced, gen_uniqueness_glue_code))]
>>>>>>> fd28cf3f
pub struct Definition {
    /// [`syn::Ident`](struct@syn::Ident) of this enum's type.
    pub ident: syn::Ident,

    /// [`syn::Generics`] of this enum's type.
    pub generics: syn::Generics,

    /// Single-[`Field`] [`Variant`]s of this enum to consider in code
    /// generation.
    ///
    /// [`Field`]: syn::Field
    /// [`Variant`]: syn::Variant
    pub variants: Vec<syn::Variant>,

    /// Indicator whether this enum has any variants marked with
    /// `#[event(ignore)]` attribute.
    pub has_ignored_variants: bool,
}

impl TryFrom<syn::DeriveInput> for Definition {
    type Error = syn::Error;

    fn try_from(input: syn::DeriveInput) -> syn::Result<Self> {
        let data = if let syn::Data::Enum(data) = &input.data {
            data
        } else {
            return Err(syn::Error::new(
                input.span(),
                "expected enum only, \
                 consider using `arcana::es::event::Versioned` for structs",
            ));
        };

        let variants = data
            .variants
            .iter()
            .filter_map(|v| Self::parse_variant(v).transpose())
            .collect::<syn::Result<Vec<_>>>()?;
        if variants.is_empty() {
            return Err(syn::Error::new(
                input.span(),
                "enum must have at least one non-ignored variant",
            ));
        }

        let has_ignored_variants = variants.len() < data.variants.len();

        Ok(Self {
            ident: input.ident,
            generics: input.generics,
            variants,
            has_ignored_variants,
        })
    }
}

impl Definition {
    /// Validates the given [`syn::Variant`] and parses its [`VariantAttrs`].
    ///
    /// # Errors
    ///
    /// - If [`VariantAttrs`] failed to parse.
    /// - If [`syn::Variant`] doesn't have exactly one unnamed 1 [`syn::Field`]
    ///   and is not ignored.
    fn parse_variant(
        variant: &syn::Variant,
    ) -> syn::Result<Option<syn::Variant>> {
        let attrs = VariantAttrs::parse_attrs("event", variant)?;
        if attrs.ignore.is_some() {
            return Ok(None);
        }

        if variant.fields.len() != 1 {
            return Err(syn::Error::new(
                variant.span(),
                "enum variants must have exactly 1 field",
            ));
        }
        if !matches!(variant.fields, syn::Fields::Unnamed(_)) {
            return Err(syn::Error::new(
                variant.span(),
                "only tuple struct enum variants allowed",
            ));
        }

        Ok(Some(variant.clone()))
    }

    /// Substitutes the given [`syn::Generics`] with trivial types.
    ///
    /// - [`syn::Lifetime`] -> `'static`;
    /// - [`syn::Type`] -> `()`.
    fn substitute_generics_trivially(generics: &syn::Generics) -> TokenStream {
        use syn::GenericParam::{Const, Lifetime, Type};

        let generics = generics.params.iter().map(|p| match p {
            Lifetime(_) => quote! { 'static },
            Type(_) => quote! { () },
            Const(c) => quote! { #c },
        });

        quote! { < #( #generics ),* > }
    }

    /// Generates code to derive [`Event`][0] trait, by simply matching over
    /// each enum variant, which is expected to be itself an [`Event`][0]
    /// implementer.
    ///
    /// [0]: arcana_core::es::event::Event
    #[must_use]
    pub fn impl_event(&self) -> TokenStream {
        let ty = &self.ident;
        let (impl_gens, ty_gens, where_clause) = self.generics.split_for_impl();

        let var = self.variants.iter().map(|v| &v.ident).collect::<Vec<_>>();

        let unreachable_arm = self.has_ignored_variants.then(|| {
            quote! { _ => unreachable!(), }
        });

        quote! {
            #[automatically_derived]
            impl #impl_gens ::arcana::es::Event for #ty#ty_gens #where_clause {
                fn name(&self) -> ::arcana::es::event::Name {
                    match self {
                        #(
                            Self::#var(f) => ::arcana::es::Event::name(
                                ::arcana::es::event::codegen::Borrow::borrow(f),
                            ),
                        )*
                        #unreachable_arm
                    }
                }

                fn version(&self) -> ::arcana::es::event::Version {
                    match self {
                        #(
                            Self::#var(f) => ::arcana::es::Event::version(
                                ::arcana::es::event::codegen::Borrow::borrow(f),
                            ),
                        )*
                        #unreachable_arm
                    }
                }
            }
        }
    }

    /// Generates code to derive [`event::Sourced`][0] trait, by simply matching
<<<<<<< HEAD
    /// each enum variant, which is expected to have itself
=======
    /// each enum variant, which is expected to have itself an
>>>>>>> fd28cf3f
    /// [`event::Sourced`][0] implementation.
    ///
    /// [0]: arcana_core::es::event::Sourced
    #[must_use]
    pub fn impl_event_sourced(&self) -> TokenStream {
        let ty = &self.ident;
        let (_, ty_gens, _) = self.generics.split_for_impl();
        let turbofish_gens = ty_gens.as_turbofish();

<<<<<<< HEAD
=======
        let var = self.variants.iter().map(|v| &v.ident);
>>>>>>> fd28cf3f
        let var_ty =
            self.variants.iter().flat_map(|v| &v.fields).map(|f| &f.ty);

        let mut ext_gens = self.generics.clone();
        ext_gens.params.push(parse_quote! { __S });
        ext_gens.make_where_clause().predicates.push(parse_quote! {
            Self: #( ::arcana::es::event::Sourced<#var_ty> )+*
        });
        let (impl_gens, _, where_clause) = ext_gens.split_for_impl();

<<<<<<< HEAD
        let var = self.variants.iter().map(|v| &v.ident);

=======
>>>>>>> fd28cf3f
        let unreachable_arm = self.has_ignored_variants.then(|| {
            quote! { _ => unreachable!(), }
        });

        quote! {
            #[automatically_derived]
            impl #impl_gens ::arcana::es::event::Sourced<#ty#ty_gens>
                for Option<__S> #where_clause
            {
                fn apply(&mut self, event: &#ty#ty_gens) {
                    match event {
<<<<<<< HEAD
                        #(#ty#turbofish_gens::#var(f) => {
                            ::arcana::es::event::Sourced::apply(self, f)
                        },)*
=======
                        #(
                            #ty#turbofish_gens::#var(f) => {
                                ::arcana::es::event::Sourced::apply(self, f);
                            },
                        )*
>>>>>>> fd28cf3f
                        #unreachable_arm
                    }
                }
            }
        }
    }

<<<<<<< HEAD
    /// TODO
    #[must_use]
    pub fn get_impl(&self) -> TokenStream {
        let ty = &self.ident;
        let (impl_gens, ty_gens, where_clause) = self.generics.split_for_impl();
        let spec_path =
            quote! { ::arcana::es::adapter::transformer::specialization };

        let (id, (var_ident, var_ty)): (Vec<_>, (Vec<_>, Vec<_>)) = self
            .variants
            .iter()
            .flat_map(|v| v.fields.iter().zip(iter::once(&v.ident)))
            .enumerate()
            .map(|(id, (field, ident))| (id, (ident, &field.ty)))
            .unzip();
        let number_of_variants = id.len();

        quote! {
            impl#impl_gens #spec_path::EnumSize for #ty#ty_gens
            #where_clause
            {
                const SIZE: usize = #number_of_variants;
            }

            #( impl#impl_gens #spec_path::Get<#id> for #ty#ty_gens #where_clause
            {
                type Out = #var_ty;

                fn get(&self) -> ::std::option::Option<&Self::Out> {
                    if let Self::#var_ident(v) = self {
                        return Some(v);
                    }
                    None
                }

                fn unwrap(self) -> Self::Out {
                    if let Self::#var_ident(v) = self {
                        return v;
                    }
                    panic!("called `Option::unwrap()` on a `None` value")
                }
            } )*
        }
    }

=======
>>>>>>> fd28cf3f
    /// Generates hidden machinery code used to statically check that all the
    /// [`Event::name`][0]s and [`Event::version`][1]s pairs are corresponding
    /// to a single Rust type.
    ///
    /// # Panics
    ///
    /// If some enum [`Variant`]s don't have exactly 1 [`Field`] and not marked
    /// with `#[event(skip)]`. Checked by [`TryFrom`] impl for [`Definition`].
    ///
    /// [0]: arcana_core::es::event::Event::name()
    /// [1]: arcana_core::es::event::Event::version()
    /// [`Field`]: syn::Field
    /// [`Variant`]: syn::Variant
    #[must_use]
    pub fn gen_uniqueness_glue_code(&self) -> TokenStream {
        let ty = &self.ident;
        let (impl_gens, ty_gens, where_clause) = self.generics.split_for_impl();

        let var_ty = self
            .variants
            .iter()
            .flat_map(|v| &v.fields)
            .map(|f| &f.ty)
            .collect::<Vec<_>>();

        // TODO: Use `Self::__arcana_events()` inside impl instead of type
        //       params substitution, once rust-lang/rust#57775 is resolved:
        //       https://github.com/rust-lang/rust/issues/57775
        let ty_subst_gens = Self::substitute_generics_trivially(&self.generics);

        let glue = quote! { ::arcana::es::event::codegen };
        quote! {
            #[automatically_derived]
            #[doc(hidden)]
            impl #impl_gens #glue::Versioned for #ty#ty_gens
                 #where_clause
            {
                #[doc(hidden)]
                const COUNT: usize =
                    #( <#var_ty as #glue::Versioned>::COUNT )+*;
            }

            #[automatically_derived]
            #[doc(hidden)]
            impl #ty#ty_gens {
                #[doc(hidden)]
                pub const fn __arcana_events() -> [
                    (&'static str, &'static str, u16);
                    <Self as #glue::Versioned>::COUNT
                ] {
                    let mut res = [
                        ("", "", 0); <Self as #glue::Versioned>::COUNT
                    ];

                    let mut i = 0;
                    #({
                        let events = <
                            <#var_ty as #glue::Unpacked>::Type
                        >::__arcana_events();
                        let mut j = 0;
                        while j < events.len() {
                            res[i] = events[j];
                            j += 1;
                            i += 1;
                        }
                    })*

                    res
                }
            }

            ::arcana::es::event::
           each_combination_of_name_and_version_must_correspond_to_single_type!(
                !#glue::has_different_types_with_same_name_and_ver(
                    #ty::#ty_subst_gens::__arcana_events()
                )
            );
        }
    }
}

#[cfg(test)]
mod spec {
    use quote::quote;
    use syn::parse_quote;

    #[allow(clippy::too_many_lines)]
    #[test]
    fn derives_enum_impl() {
        let input = parse_quote! {
            enum Event {
                File(FileEvent),
                Chat(ChatEvent),
            }
        };

        let output = quote! {
            #[automatically_derived]
            impl ::arcana::es::Event for Event {
                fn name(&self) -> ::arcana::es::event::Name {
                    match self {
                        Self::File(f) => ::arcana::es::Event::name(
                            ::arcana::es::event::codegen::Borrow::borrow(f),
                        ),
                        Self::Chat(f) => ::arcana::es::Event::name(
                            ::arcana::es::event::codegen::Borrow::borrow(f),
                        ),
                    }
                }

                fn version(&self) -> ::arcana::es::event::Version {
                    match self {
                        Self::File(f) => ::arcana::es::Event::version(
                            ::arcana::es::event::codegen::Borrow::borrow(f),
                        ),
                        Self::Chat(f) => ::arcana::es::Event::version(
                            ::arcana::es::event::codegen::Borrow::borrow(f),
                        ),
                    }
                }
            }

            #[automatically_derived]
            impl<__S> ::arcana::es::event::Sourced<Event> for Option<__S>
            where
                Self: ::arcana::es::event::Sourced<FileEvent> +
                      ::arcana::es::event::Sourced<ChatEvent>
            {
                fn apply(&mut self, event: &Event) {
                    match event {
                        Event::File(f) => {
<<<<<<< HEAD
                            ::arcana::es::event::Sourced::apply(self, f)
                        },
                        Event::Chat(f) => {
                            ::arcana::es::event::Sourced::apply(self, f)
                        },
                    }
                }
            }

            #[automatically_derived]
            impl ::arcana::es::adapter::transformer::specialization::UnpackEnum
                for Event
            {
                const TUPLE_SIZE: usize = 2usize;

                #[allow(clippy::type_complexity)]
                type Tuple = (
                    Option<FileEvent>,
                    Option<ChatEvent>
                );

                fn unpack(self) -> Self::Tuple {
                    match self {
                        Self::File(e) => {
                            (Some(e), None)
                        },
                        Self::Chat(e) => {
                            (None, Some(e),)
=======
                            ::arcana::es::event::Sourced::apply(self, f);
                        },
                        Event::Chat(f) => {
                            ::arcana::es::event::Sourced::apply(self, f);
>>>>>>> fd28cf3f
                        },
                    }
                }
            }

            #[automatically_derived]
            #[doc(hidden)]
            impl ::arcana::es::event::codegen::Versioned for Event {
                #[doc(hidden)]
                const COUNT: usize =
                    <FileEvent
                     as ::arcana::es::event::codegen::Versioned>::COUNT +
                    <ChatEvent
                     as ::arcana::es::event::codegen::Versioned>::COUNT;
            }

            #[automatically_derived]
            #[doc(hidden)]
            impl Event {
                #[doc(hidden)]
                pub const fn __arcana_events() -> [
                    (&'static str, &'static str, u16);
                    <Self as ::arcana::es::event::codegen::Versioned>::COUNT
                ] {
                    let mut res = [
                        ("", "", 0);
                        <Self as ::arcana::es::event::codegen::Versioned>::COUNT
                    ];

                    let mut i = 0;
                    {
                        let events = <
                            <FileEvent
                             as ::arcana::es::event::codegen::Unpacked>::Type
                        >::__arcana_events();
                        let mut j = 0;
                        while j < events.len() {
                            res[i] = events[j];
                            j += 1;
                            i += 1;
                        }
                    }
                    {
                        let events = <
                            <ChatEvent
                             as ::arcana::es::event::codegen::Unpacked>::Type
                        >::__arcana_events();
                        let mut j = 0;
                        while j < events.len() {
                            res[i] = events[j];
                            j += 1;
                            i += 1;
                        }
                    }

                    res
                }
            }

            ::arcana::es::event::
           each_combination_of_name_and_version_must_correspond_to_single_type!(
                !::arcana::es::event::codegen::
                    has_different_types_with_same_name_and_ver(
                        Event::<>::__arcana_events()
                    )
            );
        };

        assert_eq!(
            super::derive(input).unwrap().to_string(),
            output.to_string(),
        );
    }

    #[allow(clippy::too_many_lines)]
    #[test]
    fn derives_enum_with_generics_impl() {
        let input = parse_quote! {
            enum Event<'a, F, C> {
                File(FileEvent<'a, F>),
                Chat(ChatEvent<'a, C>),
            }
        };

        let output = quote! {
            #[automatically_derived]
            impl<'a, F, C> ::arcana::es::Event for Event<'a, F, C> {
                fn name(&self) -> ::arcana::es::event::Name {
                    match self {
                        Self::File(f) => ::arcana::es::Event::name(
                            ::arcana::es::event::codegen::Borrow::borrow(f),
                        ),
                        Self::Chat(f) => ::arcana::es::Event::name(
                            ::arcana::es::event::codegen::Borrow::borrow(f),
                        ),
                    }
                }

                fn version(&self) -> ::arcana::es::event::Version {
                    match self {
                        Self::File(f) => ::arcana::es::Event::version(
                            ::arcana::es::event::codegen::Borrow::borrow(f),
                        ),
                        Self::Chat(f) => ::arcana::es::Event::version(
                            ::arcana::es::event::codegen::Borrow::borrow(f),
                        ),
                    }
                }
            }

            #[automatically_derived]
            impl<'a, F, C, __S> ::arcana::es::event::Sourced<Event<'a, F, C> >
                for Option<__S>
            where
                Self: ::arcana::es::event::Sourced<FileEvent<'a, F> > +
                      ::arcana::es::event::Sourced<ChatEvent<'a, C> >
            {
                fn apply(&mut self, event: &Event<'a, F, C>) {
                    match event {
                        Event::<'a, F, C>::File(f) => {
<<<<<<< HEAD
                            ::arcana::es::event::Sourced::apply(self, f)
                        },
                        Event::<'a, F, C>::Chat(f) => {
                            ::arcana::es::event::Sourced::apply(self, f)
                        },
                    }
                }
            }

            #[automatically_derived]
            impl<'a, F, C>
                ::arcana::es::adapter::transformer::specialization::UnpackEnum
                for Event<'a, F, C>
            {
                const TUPLE_SIZE: usize = 2usize;

                #[allow(clippy::type_complexity)]
                type Tuple = (
                    Option<FileEvent<'a, F> >,
                    Option<ChatEvent<'a, C> >
                );

                fn unpack(self) -> Self::Tuple {
                    match self {
                        Self::File(e) => {
                            (Some(e), None)
                        },
                        Self::Chat(e) => {
                            (None, Some(e),)
=======
                            ::arcana::es::event::Sourced::apply(self, f);
                        },
                        Event::<'a, F, C>::Chat(f) => {
                            ::arcana::es::event::Sourced::apply(self, f);
>>>>>>> fd28cf3f
                        },
                    }
                }
            }

            #[automatically_derived]
            #[doc(hidden)]
            impl<'a, F, C> ::arcana::es::event::codegen::Versioned
                for Event<'a, F, C>
            {
                #[doc(hidden)]
                const COUNT: usize =
                    <FileEvent<'a, F>
                     as ::arcana::es::event::codegen::Versioned>::COUNT +
                    <ChatEvent<'a, C>
                     as ::arcana::es::event::codegen::Versioned>::COUNT;
            }

            #[automatically_derived]
            #[doc(hidden)]
            impl Event<'a, F, C> {
                #[doc(hidden)]
                pub const fn __arcana_events() -> [
                    (&'static str, &'static str, u16);
                    <Self as ::arcana::es::event::codegen::Versioned>::COUNT
                ] {
                    let mut res = [
                        ("", "", 0);
                        <Self as ::arcana::es::event::codegen::Versioned>::COUNT
                    ];

                    let mut i = 0;
                    {
                        let events = <
                            <FileEvent<'a, F>
                             as ::arcana::es::event::codegen::Unpacked>::Type
                        >::__arcana_events();
                        let mut j = 0;
                        while j < events.len() {
                            res[i] = events[j];
                            j += 1;
                            i += 1;
                        }
                    }
                    {
                        let events = <
                            <ChatEvent<'a, C>
                             as ::arcana::es::event::codegen::Unpacked>::Type
                        >::__arcana_events();
                        let mut j = 0;
                        while j < events.len() {
                            res[i] = events[j];
                            j += 1;
                            i += 1;
                        }
                    }

                    res
                }
            }

            ::arcana::es::event::
           each_combination_of_name_and_version_must_correspond_to_single_type!(
                !::arcana::es::event::codegen::
                    has_different_types_with_same_name_and_ver(
                        Event::<'static, (), ()>::__arcana_events()
                    )
            );
        };

        assert_eq!(
            super::derive(input).unwrap().to_string(),
            output.to_string(),
        );
    }

    #[allow(clippy::too_many_lines)]
    #[test]
    fn ignores_ignored_variant() {
        let input_ignore = parse_quote! {
            enum Event {
                File(FileEvent),
                Chat(ChatEvent),
                #[event(ignore)]
                _NonExhaustive,
            }
        };
        let input_skip = parse_quote! {
            enum Event {
                File(FileEvent),
                Chat(ChatEvent),
                #[event(skip)]
                _NonExhaustive,
            }
        };

        let output = quote! {
            #[automatically_derived]
            impl ::arcana::es::Event for Event {
                fn name(&self) -> ::arcana::es::event::Name {
                    match self {
                        Self::File(f) => ::arcana::es::Event::name(
                            ::arcana::es::event::codegen::Borrow::borrow(f),
                        ),
                        Self::Chat(f) => ::arcana::es::Event::name(
                            ::arcana::es::event::codegen::Borrow::borrow(f),
                        ),
                        _ => unreachable!(),
                    }
                }

                fn version(&self) -> ::arcana::es::event::Version {
                    match self {
                        Self::File(f) => ::arcana::es::Event::version(
                            ::arcana::es::event::codegen::Borrow::borrow(f),
                        ),
                        Self::Chat(f) => ::arcana::es::Event::version(
                            ::arcana::es::event::codegen::Borrow::borrow(f),
                        ),
                        _ => unreachable!(),
                    }
                }
            }

            #[automatically_derived]
            impl<__S> ::arcana::es::event::Sourced<Event> for Option<__S>
            where
                Self: ::arcana::es::event::Sourced<FileEvent> +
                      ::arcana::es::event::Sourced<ChatEvent>
            {
                fn apply(&mut self, event: &Event) {
                    match event {
                        Event::File(f) => {
<<<<<<< HEAD
                            ::arcana::es::event::Sourced::apply(self, f)
                        },
                        Event::Chat(f) => {
                            ::arcana::es::event::Sourced::apply(self, f)
                        },
                        _ => unreachable!(),
                    }
                }
            }

            #[automatically_derived]
            impl ::arcana::es::adapter::transformer::specialization::UnpackEnum
                for Event
            {
                const TUPLE_SIZE: usize = 2usize;

                #[allow(clippy::type_complexity)]
                type Tuple = (
                    Option<FileEvent>,
                    Option<ChatEvent>
                );

                fn unpack(self) -> Self::Tuple {
                    match self {
                        Self::File(e) => {
                            (Some(e), None)
                        },
                        Self::Chat(e) => {
                            (None, Some(e),)
=======
                            ::arcana::es::event::Sourced::apply(self, f);
                        },
                        Event::Chat(f) => {
                            ::arcana::es::event::Sourced::apply(self, f);
>>>>>>> fd28cf3f
                        },
                        _ => unreachable!(),
                    }
                }
            }

            #[automatically_derived]
            #[doc(hidden)]
            impl ::arcana::es::event::codegen::Versioned for Event {
                #[doc(hidden)]
                const COUNT: usize =
                    <FileEvent
                     as ::arcana::es::event::codegen::Versioned>::COUNT +
                    <ChatEvent
                     as ::arcana::es::event::codegen::Versioned>::COUNT;
            }

            #[automatically_derived]
            #[doc(hidden)]
            impl Event {
                #[doc(hidden)]
                pub const fn __arcana_events() -> [
                    (&'static str, &'static str, u16);
                    <Self as ::arcana::es::event::codegen::Versioned>::COUNT
                ] {
                    let mut res = [
                        ("", "", 0);
                        <Self as ::arcana::es::event::codegen::Versioned>::COUNT
                    ];

                    let mut i = 0;
                    {
                        let events = <
                            <FileEvent
                             as ::arcana::es::event::codegen::Unpacked>::Type
                        >::__arcana_events();
                        let mut j = 0;
                        while j < events.len() {
                            res[i] = events[j];
                            j += 1;
                            i += 1;
                        }
                    }
                    {
                        let events = <
                            <ChatEvent
                             as ::arcana::es::event::codegen::Unpacked>::Type
                        >::__arcana_events();
                        let mut j = 0;
                        while j < events.len() {
                            res[i] = events[j];
                            j += 1;
                            i += 1;
                        }
                    }

                    res
                }
            }

            ::arcana::es::event::
           each_combination_of_name_and_version_must_correspond_to_single_type!(
                !::arcana::es::event::codegen::
                    has_different_types_with_same_name_and_ver(
                        Event::<>::__arcana_events()
                    )
            );
        };

        let input_ignore = super::derive(input_ignore).unwrap().to_string();
        let input_skip = super::derive(input_skip).unwrap().to_string();

        assert_eq!(input_ignore, output.to_string());
        assert_eq!(input_skip, input_ignore);
    }

    #[test]
    fn errors_on_multiple_fields_in_variant() {
        let input = parse_quote! {
            enum Event {
                Event1(Event1),
                Event2 {
                    event: Event2,
                    second_field: Event3,
                }
            }
        };

        let err = super::derive(input).unwrap_err();

        assert_eq!(err.to_string(), "enum variants must have exactly 1 field");
    }

    #[test]
    fn errors_on_struct() {
        let input = parse_quote! {
            struct Event;
        };

        let err = super::derive(input).unwrap_err();

        assert_eq!(
            err.to_string(),
            "expected enum only, \
             consider using `arcana::es::event::Versioned` for structs",
        );
    }

    #[test]
    fn errors_on_empty_enum() {
        let input = parse_quote! {
            enum Event {}
        };

        let err = super::derive(input).unwrap_err();

        assert_eq!(
            err.to_string(),
            "enum must have at least one non-ignored variant",
        );
    }

    #[test]
    fn errors_on_enum_with_ignored_variant_only() {
        let input = parse_quote! {
            enum Event {
                #[event(ignore)]
                _NonExhaustive,
            }
        };

        let err = super::derive(input).unwrap_err();

        assert_eq!(
            err.to_string(),
            "enum must have at least one non-ignored variant",
        );
    }
}<|MERGE_RESOLUTION|>--- conflicted
+++ resolved
@@ -36,16 +36,12 @@
 ///
 /// [`Event`]: arcana_core::es::event::Event
 #[derive(Debug, ToTokens)]
-<<<<<<< HEAD
 #[to_tokens(append(
     impl_event,
     impl_event_sourced,
     get_impl,
     gen_uniqueness_glue_code
 ))]
-=======
-#[to_tokens(append(impl_event, impl_event_sourced, gen_uniqueness_glue_code))]
->>>>>>> fd28cf3f
 pub struct Definition {
     /// [`syn::Ident`](struct@syn::Ident) of this enum's type.
     pub ident: syn::Ident,
@@ -195,11 +191,7 @@
     }
 
     /// Generates code to derive [`event::Sourced`][0] trait, by simply matching
-<<<<<<< HEAD
-    /// each enum variant, which is expected to have itself
-=======
     /// each enum variant, which is expected to have itself an
->>>>>>> fd28cf3f
     /// [`event::Sourced`][0] implementation.
     ///
     /// [0]: arcana_core::es::event::Sourced
@@ -209,10 +201,7 @@
         let (_, ty_gens, _) = self.generics.split_for_impl();
         let turbofish_gens = ty_gens.as_turbofish();
 
-<<<<<<< HEAD
-=======
         let var = self.variants.iter().map(|v| &v.ident);
->>>>>>> fd28cf3f
         let var_ty =
             self.variants.iter().flat_map(|v| &v.fields).map(|f| &f.ty);
 
@@ -223,11 +212,6 @@
         });
         let (impl_gens, _, where_clause) = ext_gens.split_for_impl();
 
-<<<<<<< HEAD
-        let var = self.variants.iter().map(|v| &v.ident);
-
-=======
->>>>>>> fd28cf3f
         let unreachable_arm = self.has_ignored_variants.then(|| {
             quote! { _ => unreachable!(), }
         });
@@ -239,17 +223,11 @@
             {
                 fn apply(&mut self, event: &#ty#ty_gens) {
                     match event {
-<<<<<<< HEAD
-                        #(#ty#turbofish_gens::#var(f) => {
-                            ::arcana::es::event::Sourced::apply(self, f)
-                        },)*
-=======
                         #(
                             #ty#turbofish_gens::#var(f) => {
                                 ::arcana::es::event::Sourced::apply(self, f);
                             },
                         )*
->>>>>>> fd28cf3f
                         #unreachable_arm
                     }
                 }
@@ -257,7 +235,6 @@
         }
     }
 
-<<<<<<< HEAD
     /// TODO
     #[must_use]
     pub fn get_impl(&self) -> TokenStream {
@@ -303,8 +280,6 @@
         }
     }
 
-=======
->>>>>>> fd28cf3f
     /// Generates hidden machinery code used to statically check that all the
     /// [`Event::name`][0]s and [`Event::version`][1]s pairs are corresponding
     /// to a single Rust type.
@@ -436,41 +411,10 @@
                 fn apply(&mut self, event: &Event) {
                     match event {
                         Event::File(f) => {
-<<<<<<< HEAD
-                            ::arcana::es::event::Sourced::apply(self, f)
-                        },
-                        Event::Chat(f) => {
-                            ::arcana::es::event::Sourced::apply(self, f)
-                        },
-                    }
-                }
-            }
-
-            #[automatically_derived]
-            impl ::arcana::es::adapter::transformer::specialization::UnpackEnum
-                for Event
-            {
-                const TUPLE_SIZE: usize = 2usize;
-
-                #[allow(clippy::type_complexity)]
-                type Tuple = (
-                    Option<FileEvent>,
-                    Option<ChatEvent>
-                );
-
-                fn unpack(self) -> Self::Tuple {
-                    match self {
-                        Self::File(e) => {
-                            (Some(e), None)
-                        },
-                        Self::Chat(e) => {
-                            (None, Some(e),)
-=======
                             ::arcana::es::event::Sourced::apply(self, f);
                         },
                         Event::Chat(f) => {
                             ::arcana::es::event::Sourced::apply(self, f);
->>>>>>> fd28cf3f
                         },
                     }
                 }
@@ -591,42 +535,10 @@
                 fn apply(&mut self, event: &Event<'a, F, C>) {
                     match event {
                         Event::<'a, F, C>::File(f) => {
-<<<<<<< HEAD
-                            ::arcana::es::event::Sourced::apply(self, f)
-                        },
-                        Event::<'a, F, C>::Chat(f) => {
-                            ::arcana::es::event::Sourced::apply(self, f)
-                        },
-                    }
-                }
-            }
-
-            #[automatically_derived]
-            impl<'a, F, C>
-                ::arcana::es::adapter::transformer::specialization::UnpackEnum
-                for Event<'a, F, C>
-            {
-                const TUPLE_SIZE: usize = 2usize;
-
-                #[allow(clippy::type_complexity)]
-                type Tuple = (
-                    Option<FileEvent<'a, F> >,
-                    Option<ChatEvent<'a, C> >
-                );
-
-                fn unpack(self) -> Self::Tuple {
-                    match self {
-                        Self::File(e) => {
-                            (Some(e), None)
-                        },
-                        Self::Chat(e) => {
-                            (None, Some(e),)
-=======
                             ::arcana::es::event::Sourced::apply(self, f);
                         },
                         Event::<'a, F, C>::Chat(f) => {
                             ::arcana::es::event::Sourced::apply(self, f);
->>>>>>> fd28cf3f
                         },
                     }
                 }
@@ -760,42 +672,10 @@
                 fn apply(&mut self, event: &Event) {
                     match event {
                         Event::File(f) => {
-<<<<<<< HEAD
-                            ::arcana::es::event::Sourced::apply(self, f)
-                        },
-                        Event::Chat(f) => {
-                            ::arcana::es::event::Sourced::apply(self, f)
-                        },
-                        _ => unreachable!(),
-                    }
-                }
-            }
-
-            #[automatically_derived]
-            impl ::arcana::es::adapter::transformer::specialization::UnpackEnum
-                for Event
-            {
-                const TUPLE_SIZE: usize = 2usize;
-
-                #[allow(clippy::type_complexity)]
-                type Tuple = (
-                    Option<FileEvent>,
-                    Option<ChatEvent>
-                );
-
-                fn unpack(self) -> Self::Tuple {
-                    match self {
-                        Self::File(e) => {
-                            (Some(e), None)
-                        },
-                        Self::Chat(e) => {
-                            (None, Some(e),)
-=======
                             ::arcana::es::event::Sourced::apply(self, f);
                         },
                         Event::Chat(f) => {
                             ::arcana::es::event::Sourced::apply(self, f);
->>>>>>> fd28cf3f
                         },
                         _ => unreachable!(),
                     }
