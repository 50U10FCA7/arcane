--- conflicted
+++ resolved
@@ -22,24 +22,12 @@
 es = ["derive_more"]
 
 [dependencies]
-<<<<<<< HEAD
-derive_more = { version = "0.99", features = ["deref", "deref_mut", "display", "from", "into"], default-features = false }
+derive_more = { version = "0.99", features = ["deref", "deref_mut", "display", "from", "into"], default-features = false, optional = true }
 futures = { version = "0.3.11", default-features = false }
 pin-project = "1.0"
-=======
-derive_more = { version = "0.99", features = ["deref", "deref_mut", "display", "into"], default-features = false, optional = true }
->>>>>>> 00242cea
 ref-cast = "1.0"
 sealed = { version = "0.3", optional = true }
 
 [dev-dependencies]
-<<<<<<< HEAD
 arcana = { version = "0.1.0-dev", path = "..", features = ["derive", "es"] }
-futures = "0.3"
-
-[package.metadata.docs.rs]
-all-features = true
-rustdoc-args = ["--cfg", "docsrs"]
-=======
-arcana = { version = "0.1.0-dev", path = "..", features = ["derive", "es"] }
->>>>>>> 00242cea
+futures = "0.3"