[package]
name = "arcana-core"
version = "0.1.0-dev"
edition = "2018"
resolver = "2"
description = "Core abstractions and implementations of `arcana` crate."
authors = [
    "Ilya Solovyiov <ilya.solovyiov@gmail.com>",
    "Kai Ren <tyranron@gmail.com>",
]
documentation = "https://docs.rs/arcana-core"
homepage = "https://github.com/arcana-rs/arcana/tree/master/core"
repository = "https://github.com/arcana-rs/arcana"
readme = "README.md"

[features]
es = ["derive_more", "futures", "pin-project", "ref-cast"]

[dependencies]
<<<<<<< HEAD
derive_more = { version = "0.99", features = ["deref", "deref_mut", "display", "into"], default-features = false, optional = true }
futures = { version = "0.3", default-features = false, optional = true }
pin-project = { version = "1.0", optional = true }
ref-cast = { version = "1.0", optional = true }
=======
derive_more = { version = "0.99", features = ["deref", "deref_mut", "display", "into"], default-features = false }
ref-cast = "1.0"
sealed = "0.3"
>>>>>>> a8580c8a

[package.metadata.docs.rs]
all-features = true
rustdoc-args = ["--cfg", "docsrs"]<|MERGE_RESOLUTION|>--- conflicted
+++ resolved
@@ -14,19 +14,14 @@
 readme = "README.md"
 
 [features]
-es = ["derive_more", "futures", "pin-project", "ref-cast"]
+es = ["derive_more", "futures", "pin-project", "ref-cast", "sealed"]
 
 [dependencies]
-<<<<<<< HEAD
 derive_more = { version = "0.99", features = ["deref", "deref_mut", "display", "into"], default-features = false, optional = true }
 futures = { version = "0.3", default-features = false, optional = true }
 pin-project = { version = "1.0", optional = true }
 ref-cast = { version = "1.0", optional = true }
-=======
-derive_more = { version = "0.99", features = ["deref", "deref_mut", "display", "into"], default-features = false }
-ref-cast = "1.0"
-sealed = "0.3"
->>>>>>> a8580c8a
+sealed = { version = "0.3", optional = true }
 
 [package.metadata.docs.rs]
 all-features = true
