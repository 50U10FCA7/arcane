--- conflicted
+++ resolved
@@ -337,7 +337,6 @@
     //!
     //! [`Event`]: super::Event
 
-<<<<<<< HEAD
     /// Concatenates slices at compile time.
     #[macro_export]
     macro_rules! const_concat_slices {
@@ -400,18 +399,6 @@
         /// [`Name`]: super::Name
         /// [`Revision`]: super::Revision
         const META: &'static [(&'static str, &'static str, u16)];
-=======
-    /// Tracking of [`Static`]s number.
-    ///
-    /// [`Static`]: super::Static
-    // TODO: Remove when codegen reflection is done by constant.
-    pub trait Reflect {
-        /// Number of [`Static`]s in this [`Event`].
-        ///
-        /// [`Event`]: super::Event
-        /// [`Static`]: super::Static
-        const COUNT: usize;
->>>>>>> 8c84b0de
     }
 
     /// Checks in compile time whether all the given combinations of
@@ -420,7 +407,6 @@
     ///
     /// # Explanation
     ///
-<<<<<<< HEAD
     /// Main idea is that every [`Event`] or [`event::Revised`] deriving
     /// generates a [`Meta`] implementation:
     /// ```rust
@@ -440,14 +426,6 @@
     /// ```
     /// It contains a slice consisting of unique Rust type identifiers,
     /// [`event::Name`]s and [`event::Revision`]s of all the [`Event`] variants.
-=======
-    /// Main idea is that every [`Event`] deriving generates a hidden method:
-    /// ```rust,ignore
-    /// const fn __arcane_events() -> [(&'static str, &'static str, u16); size]
-    /// ```
-    /// It returns an array consisting of unique Rust type identifiers,
-    /// [`event::Name`]s and `Revision`s of all the [`Event`] variants.
->>>>>>> 8c84b0de
     /// Correctness is checked then with asserting this function at compile time
     /// in `const` context.
     ///
@@ -457,14 +435,7 @@
     /// [`event::Name`]: super::Name
     /// [`event::Revised`]: super::Concrete
     #[must_use]
-<<<<<<< HEAD
     pub const fn has_different_types_with_same_name_and_revision<E: Meta>(
-=======
-    pub const fn has_different_types_with_same_name_and_revision<
-        const N: usize,
-    >(
-        events: [(&str, &str, &str); N],
->>>>>>> 8c84b0de
     ) -> bool {
         let events = <E as Meta>::META;
 
