--- conflicted
+++ resolved
@@ -296,7 +296,6 @@
     //!
     //! [`Event`]: super::Event
 
-<<<<<<< HEAD
     /// Concatenates slices at compile time.
     #[macro_export]
     macro_rules! const_concat_slices {
@@ -359,18 +358,6 @@
         /// [`Name`]: super::Name
         /// [`Revision`]: super::Revision
         const META: &'static [(&'static str, &'static str, &'static str)];
-=======
-    /// Tracking of [`StaticEvent`]s number.
-    ///
-    /// [`StaticEvent`]: super::Static
-    // TODO: Remove when codegen reflection is done by constant.
-    pub trait Reflect {
-        /// Number of [`StaticEvent`]s in this [`Event`].
-        ///
-        /// [`Event`]: super::Event
-        /// [`StaticEvent`]: super::Static
-        const COUNT: usize;
->>>>>>> a9664c30
     }
 
     /// Checks in compile time whether all the given combinations of
@@ -463,10 +450,8 @@
     mod uniqueness_type_check_spec {
         use super::{has_different_types_with_same_name_and_revision, Meta};
 
-<<<<<<< HEAD
-        mod when_all_events_are_unique {
-            use super::*;
-
+        #[test]
+        fn no_when_all_events_are_unique() {
             struct Events;
 
             impl Meta for Events {
@@ -474,21 +459,20 @@
                     &'static str,
                     &'static str,
                     &'static str,
-                )] =
-                    &[("created", "created", "1"), ("deleted", "deleted", "1")];
-            }
-
-            #[test]
-            fn returns_false() {
-                assert!(!has_different_types_with_same_name_and_revision::<
-                    Events,
-                >());
-            }
-        }
-
-        mod when_has_duplicates_with_same_type {
-            use super::*;
-
+                )] = &[
+                    ("A", "a", "1"),
+                    ("B", "b", "2"),
+                    ("C", "c", "3"),
+                ];
+            }
+
+            assert!(
+                !has_different_types_with_same_name_and_revision::<Events,>()
+            );
+        }
+
+        #[test]
+        fn no_when_has_same_types_with_same_name_and_revision() {
             struct Events;
 
             impl Meta for Events {
@@ -496,21 +480,20 @@
                     &'static str,
                     &'static str,
                     &'static str,
-                )] =
-                    &[("created", "created", "1"), ("created", "created", "1")];
-            }
-
-            #[test]
-            fn returns_false() {
-                assert!(!has_different_types_with_same_name_and_revision::<
-                    Events,
-                >());
-            }
-        }
-
-        mod when_has_duplicates_with_different_type {
-            use super::*;
-
+                )] = &[
+                    ("A", "a", "1"),
+                    ("A", "a", "1"),
+                    ("A", "b", "1"),
+                ];
+            }
+
+            assert!(
+                !has_different_types_with_same_name_and_revision::<Events,>()
+            );
+        }
+
+        #[test]
+        fn no_when_has_same_types_with_same_name_and_empty_revision() {
             struct Events;
 
             impl Meta for Events {
@@ -519,22 +502,19 @@
                     &'static str,
                     &'static str,
                 )] = &[
-                    ("created", "created", "1"),
-                    ("created_v2", "created", "1"),
+                    ("A", "a", ""),
+                    ("A", "a", ""),
+                    ("A", "b", ""),
                 ];
             }
 
-            #[test]
-            fn returns_true() {
-                assert!(has_different_types_with_same_name_and_revision::<
-                    Events,
-                >());
-            }
-        }
-
-        mod when_duplicate_has_no_revision {
-            use super::*;
-
+            assert!(
+                !has_different_types_with_same_name_and_revision::<Events,>()
+            );
+        }
+
+        #[test]
+        fn yes_when_has_different_types_and_same_name_and_revision() {
             struct Events;
 
             impl Meta for Events {
@@ -543,22 +523,19 @@
                     &'static str,
                     &'static str,
                 )] = &[
-                    ("created", "created", "1"),
-                    ("created_v2", "created", ""),
+                    ("A", "a", "1"),
+                    ("B", "a", "1"),
+                    ("A", "b", "1"),
                 ];
             }
 
-            #[test]
-            fn returns_false() {
-                assert!(!has_different_types_with_same_name_and_revision::<
-                    Events,
-                >());
-            }
-        }
-
-        mod when_has_duplicates_without_revision {
-            use super::*;
-
+            assert!(
+                !has_different_types_with_same_name_and_revision::<Events,>()
+            );
+        }
+
+        #[test]
+        fn yes_when_one_type_with_empty_revision_and_same_name() {
             struct Events;
 
             impl Meta for Events {
@@ -567,71 +544,36 @@
                     &'static str,
                     &'static str,
                 )] = &[
-                    ("created", "created", ""),
-                    ("created_v2", "created", ""),
+                    ("A", "a", "1"),
+                    ("B", "a", ""),
+                    ("A", "b", "1"),
                 ];
             }
 
-            #[test]
-            fn returns_true() {
-                assert!(has_different_types_with_same_name_and_revision::<
-                    Events,
-                >());
-            }
-=======
-        #[test]
-        fn no_when_all_events_are_unique() {
-            assert!(!has_different_types_with_same_name_and_revision([
-                ("A", "a", "1"),
-                ("B", "b", "2"),
-                ("C", "c", "3"),
-            ]));
-        }
-
-        #[test]
-        fn no_when_has_same_types_with_same_name_and_revision() {
-            assert!(!has_different_types_with_same_name_and_revision([
-                ("A", "a", "1"),
-                ("A", "a", "1"),
-                ("A", "b", "1"),
-            ]));
-        }
-
-        #[test]
-        fn no_when_has_same_types_with_same_name_and_empty_revision() {
-            assert!(!has_different_types_with_same_name_and_revision([
-                ("A", "a", ""),
-                ("A", "a", ""),
-                ("A", "b", ""),
-            ]));
-        }
-
-        #[test]
-        fn yes_when_has_different_types_and_same_name_and_revision() {
-            assert!(has_different_types_with_same_name_and_revision([
-                ("A", "a", "1"),
-                ("B", "a", "1"),
-                ("A", "b", "1"),
-            ]));
-        }
-
-        #[test]
-        fn yes_when_one_type_with_empty_revision_and_same_name() {
-            assert!(!has_different_types_with_same_name_and_revision([
-                ("A", "a", "1"),
-                ("B", "a", ""),
-                ("A", "b", "1"),
-            ]));
+            assert!(
+                !has_different_types_with_same_name_and_revision::<Events,>()
+            );
         }
 
         #[test]
         fn yes_when_has_different_types_with_same_names_without_revisions() {
-            assert!(has_different_types_with_same_name_and_revision([
-                ("A", "a", ""),
-                ("B", "a", ""),
-                ("A", "b", "1"),
-            ]));
->>>>>>> a9664c30
+            struct Events;
+
+            impl Meta for Events {
+                const META: &'static [(
+                    &'static str,
+                    &'static str,
+                    &'static str,
+                )] = &[
+                    ("A", "a", ""),
+                    ("B", "a", ""),
+                    ("A", "b", "1"),
+                ];
+            }
+
+            assert!(
+                has_different_types_with_same_name_and_revision::<Events,>()
+            );
         }
     }
 }