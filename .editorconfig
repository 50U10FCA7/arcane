--- conflicted
+++ resolved
@@ -20,9 +20,6 @@
 [*.toml]
 indent_style = space
 indent_size = 4
-<<<<<<< HEAD
-max_line_length = off
-=======
 max_line_length = off
 
 [*.{yaml, yml}]
@@ -31,5 +28,4 @@
 
 [Makefile]
 indent_style = tab
-indent_size = 4
->>>>>>> 5a5e7ed0
+indent_size = 4